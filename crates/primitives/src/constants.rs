use crate::Address;

/// Interpreter stack limit
pub const STACK_LIMIT: u64 = 1024;
/// EVM call stack limit
pub const CALL_STACK_LIMIT: u64 = 1024;

/// EIP-170: Contract code size limit
/// By default limit is 0x6000 (~25kb)
pub const MAX_CODE_SIZE: usize = 0x6000;

/// Number of blocks hashes that EVM can access in the past
pub const BLOCK_HASH_HISTORY: usize = 256;

/// EIP-3860: Limit and meter initcode
///
/// Limit of maximum initcode size is 2 * MAX_CODE_SIZE
pub const MAX_INITCODE_SIZE: usize = 2 * MAX_CODE_SIZE;

/// Precompile 3 is special in few places
<<<<<<< HEAD
pub const PRECOMPILE3: Address =
    Address::new([0, 0, 0, 0, 0, 0, 0, 0, 0, 0, 0, 0, 0, 0, 0, 0, 0, 0, 0, 3]);
=======
pub const PRECOMPILE3: B160 = B160([0, 0, 0, 0, 0, 0, 0, 0, 0, 0, 0, 0, 0, 0, 0, 0, 0, 0, 0, 3]);
>>>>>>> 70cf969a

// EIP-4844 constants
/// Maximum consumable blob gas for data blobs per block.
pub const MAX_BLOB_GAS_PER_BLOCK: u64 = 6 * GAS_PER_BLOB;
/// Target consumable blob gas for data blobs per block (for 1559-like pricing).
pub const TARGET_BLOB_GAS_PER_BLOCK: u64 = 3 * GAS_PER_BLOB;
/// Gas consumption of a single data blob (== blob byte size).
pub const GAS_PER_BLOB: u64 = 1 << 17;
/// Minimum gas price for data blobs.
pub const MIN_BLOB_GASPRICE: u64 = 1;
/// Controls the maximum rate of change for blob gas price.
pub const BLOB_GASPRICE_UPDATE_FRACTION: u64 = 3338477;<|MERGE_RESOLUTION|>--- conflicted
+++ resolved
@@ -18,13 +18,8 @@
 pub const MAX_INITCODE_SIZE: usize = 2 * MAX_CODE_SIZE;
 
 /// Precompile 3 is special in few places
-<<<<<<< HEAD
 pub const PRECOMPILE3: Address =
     Address::new([0, 0, 0, 0, 0, 0, 0, 0, 0, 0, 0, 0, 0, 0, 0, 0, 0, 0, 0, 3]);
-=======
-pub const PRECOMPILE3: B160 = B160([0, 0, 0, 0, 0, 0, 0, 0, 0, 0, 0, 0, 0, 0, 0, 0, 0, 0, 0, 3]);
->>>>>>> 70cf969a
-
 // EIP-4844 constants
 /// Maximum consumable blob gas for data blobs per block.
 pub const MAX_BLOB_GAS_PER_BLOCK: u64 = 6 * GAS_PER_BLOB;
