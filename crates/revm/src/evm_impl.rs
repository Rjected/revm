--- conflicted
+++ resolved
@@ -6,15 +6,9 @@
 };
 use crate::journaled_state::{is_precompile, JournalCheckpoint};
 use crate::primitives::{
-<<<<<<< HEAD
-    create2_address, create_address, keccak256, Account, Address, AnalysisKind, Bytecode, Bytes,
-    EVMError, EVMResult, Env, ExecutionResult, HashMap, InvalidTransaction, Log, Output,
-    ResultAndState, Spec, SpecId::*, TransactTo, B256, U256,
-=======
-    create2_address, create_address, keccak256, AnalysisKind, Bytecode, Bytes, EVMError, EVMResult,
-    Env, ExecutionResult, InvalidTransaction, Log, Output, ResultAndState, Spec, SpecId::*,
-    TransactTo, B160, B256, U256,
->>>>>>> 80c909d6
+    create2_address, create_address, keccak256, Address, AnalysisKind, Bytecode, Bytes, EVMError,
+    EVMResult, Env, ExecutionResult, InvalidTransaction, Log, Output, ResultAndState, Spec,
+    SpecId::*, TransactTo, B256, U256,
 };
 use crate::{db::Database, journaled_state::JournaledState, precompile, Inspector};
 use alloc::boxed::Box;
@@ -107,7 +101,7 @@
     /// caller's balance directly after minting the requested amount of ETH.
     fn remove_l1_cost(
         is_deposit: bool,
-        tx_caller: B160,
+        tx_caller: Address,
         l1_cost: U256,
         db: &mut DB,
         journal: &mut JournaledState,
@@ -140,7 +134,7 @@
     /// in wei to the caller's balance. This should be persisted to the database
     /// prior to the rest of execution.
     fn commit_mint_value(
-        tx_caller: B160,
+        tx_caller: Address,
         tx_mint: Option<u128>,
         db: &mut DB,
         journal: &mut JournaledState,
@@ -424,75 +418,6 @@
         }
     }
 
-<<<<<<< HEAD
-    fn finalize<SPEC: Spec>(
-        &mut self,
-        gas: &Gas,
-    ) -> (HashMap<Address, Account>, Vec<Log>, u64, u64) {
-        let caller = self.data.env.tx.caller;
-        let coinbase = self.data.env.block.coinbase;
-        let (gas_used, gas_refunded) =
-            if crate::USE_GAS {
-                let effective_gas_price = self.data.env.effective_gas_price();
-                let basefee = self.data.env.block.basefee;
-
-                let gas_refunded = if self.env().cfg.is_gas_refund_disabled() {
-                    0
-                } else {
-                    // EIP-3529: Reduction in refunds
-                    let max_refund_quotient = if SPEC::enabled(LONDON) { 5 } else { 2 };
-                    min(gas.refunded() as u64, gas.spend() / max_refund_quotient)
-                };
-
-                // return balance of not spend gas.
-                let Ok((caller_account, _)) =
-                    self.data.journaled_state.load_account(caller, self.data.db)
-                else {
-                    panic!("caller account not found");
-                };
-
-                caller_account.info.balance = caller_account.info.balance.saturating_add(
-                    effective_gas_price * U256::from(gas.remaining() + gas_refunded),
-                );
-
-                // transfer fee to coinbase/beneficiary.
-                if !self.data.env.cfg.disable_coinbase_tip {
-                    // EIP-1559 discard basefee for coinbase transfer. Basefee amount of gas is discarded.
-                    let coinbase_gas_price = if SPEC::enabled(LONDON) {
-                        effective_gas_price.saturating_sub(basefee)
-                    } else {
-                        effective_gas_price
-                    };
-
-                    let Ok((coinbase_account, _)) = self
-                        .data
-                        .journaled_state
-                        .load_account(coinbase, self.data.db)
-                    else {
-                        panic!("coinbase account not found");
-                    };
-                    coinbase_account.mark_touch();
-                    coinbase_account.info.balance = coinbase_account.info.balance.saturating_add(
-                        coinbase_gas_price * U256::from(gas.spend() - gas_refunded),
-                    );
-                }
-
-                (gas.spend() - gas_refunded, gas_refunded)
-            } else {
-                // touch coinbase
-                let _ = self
-                    .data
-                    .journaled_state
-                    .load_account(coinbase, self.data.db);
-                self.data.journaled_state.touch(&coinbase);
-                (0, 0)
-            };
-        let (new_state, logs) = self.data.journaled_state.finalize();
-        (new_state, logs, gas_used, gas_refunded)
-    }
-
-=======
->>>>>>> 80c909d6
     #[inline(never)]
     fn prepare_create(&mut self, inputs: &CreateInputs) -> Result<PreparedCreate, CreateResult> {
         let gas = Gas::new(inputs.gas_limit);
@@ -965,13 +890,8 @@
         Some((acc.info.code_hash, is_cold))
     }
 
-<<<<<<< HEAD
     fn sload(&mut self, address: Address, index: U256) -> Option<(U256, bool)> {
-        // account is always hot. reference on that statement https://eips.ethereum.org/EIPS/eip-2929 see `Note 2:`
-=======
-    fn sload(&mut self, address: B160, index: U256) -> Option<(U256, bool)> {
         // account is always warm. reference on that statement https://eips.ethereum.org/EIPS/eip-2929 see `Note 2:`
->>>>>>> 80c909d6
         self.data
             .journaled_state
             .sload(address, index, self.data.db)
@@ -1087,7 +1007,7 @@
 
     #[test]
     fn test_commit_mint_value() {
-        let caller = B160::zero();
+        let caller = Address::ZERO;
         let mint_value = Some(1u128);
         let mut db = InMemoryDB::default();
         db.insert_account_info(
@@ -1095,7 +1015,7 @@
             AccountInfo {
                 nonce: 0,
                 balance: U256::from(100),
-                code_hash: B256::zero(),
+                code_hash: B256::ZERO,
                 code: None,
             },
         );
@@ -1133,7 +1053,7 @@
 
     #[test]
     fn test_remove_l1_cost_non_deposit() {
-        let caller = B160::zero();
+        let caller = Address::ZERO;
         let mut db = InMemoryDB::default();
         let mut journal = JournaledState::new(0, SpecId::BERLIN);
         let slots = &[U256::from(100)];
@@ -1152,14 +1072,14 @@
 
     #[test]
     fn test_remove_l1_cost() {
-        let caller = B160::zero();
+        let caller = Address::ZERO;
         let mut db = InMemoryDB::default();
         db.insert_account_info(
             caller,
             AccountInfo {
                 nonce: 0,
                 balance: U256::from(100),
-                code_hash: B256::zero(),
+                code_hash: B256::ZERO,
                 code: None,
             },
         );
@@ -1183,14 +1103,14 @@
 
     #[test]
     fn test_remove_l1_cost_lack_of_funds() {
-        let caller = B160::zero();
+        let caller = Address::ZERO;
         let mut db = InMemoryDB::default();
         db.insert_account_info(
             caller,
             AccountInfo {
                 nonce: 0,
                 balance: U256::from(100),
-                code_hash: B256::zero(),
+                code_hash: B256::ZERO,
                 code: None,
             },
         );
